--- conflicted
+++ resolved
@@ -13,15 +13,14 @@
 mime-sniffer = "0.1.2"
 tap = "1.0.1"
 mime_guess = "2.0.3"
+
 serde_json = "1.0.68"
 serde = "1.0.130"
 once_cell = "1.8.0"
 parking_lot = "0.11.2"
 slab = "0.4.4"
 which = "4.2.2"
-<<<<<<< HEAD
 runas="0.2"
-=======
 smol = "1.2.5"
 
 [dependencies.wry]
@@ -32,7 +31,6 @@
 version="2.3.1"
 default-features=false
 features=["h1-client-rustls"]
->>>>>>> 011d0088
 
 [dependencies.rust-embed]
 version="6.2"
